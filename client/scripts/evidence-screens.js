--- conflicted
+++ resolved
@@ -58,13 +58,114 @@
   await page.goto(`${FRONTEND_URL}/portfolio`);
   
   try {
-<<<<<<< HEAD
     await page.waitForSelector('#root:has(div[data-testid="portfolio"])', { timeout: 15000 });
-    console.log('Portfolio content loaded');
+    console.log('Portfolio testid found');
+  } catch {
+    console.log('Portfolio testid not found, waiting for React content to render...');
+    try {
+      await page.waitForSelector('#root:has(div:not([class*="loading"]))', { timeout: 20000 });
+      console.log('React content rendered');
+    } catch {
+      console.log('Fallback: waiting 20s for page to fully load...');
+      await page.waitForTimeout(20000);
+    }
+  }
+  
+  const apiResponse = await fetch(`${BACKEND_URL}/api/portfolio/holdings`, {
+    headers: { 'Authorization': `Bearer ${token}` }
+  });
+  const apiData = await apiResponse.json();
+  writeFileSync(
+    join(EVIDENCE_DIR, 'journey7_portfolio_api.json'),
+    JSON.stringify(apiData, null, 2)
+  );
+  
+  await page.screenshot({
+    path: join(EVIDENCE_DIR, 'journey7_portfolio.png'),
+    fullPage: false
+  });
+  
+  console.log('✓ Journey 7 evidence captured');
+}
+
+async function captureJourney8(page, token) {
+  console.log('\n=== Journey 8: Reports/Tax/Exports ===');
+  
+  await page.goto(`${FRONTEND_URL}/reports`);
+  
+  try {
+    await page.waitForSelector('#root:has(div[data-testid="reports"])', { timeout: 15000 });
+    console.log('Reports testid found');
+  } catch {
+    console.log('Reports testid not found, waiting for React content to render...');
+    try {
+      await page.waitForSelector('#root:has(div:not([class*="loading"]))', { timeout: 20000 });
+      console.log('React content rendered');
+    } catch {
+      console.log('Fallback: waiting 20s for page to fully load...');
+      await page.waitForTimeout(20000);
+    }
+  }
+  
+  try {
+    const exportButton = page.locator('button:has-text("Export"), button:has-text("Generate")').first();
+    if (await exportButton.isVisible({ timeout: 5000 })) {
+      await exportButton.click();
+      await page.waitForTimeout(1000);
+    }
   } catch (e) {
-    console.log('Portfolio testid not found, using timeout fallback');
-    await page.waitForTimeout(5000);
-=======
+    console.log('Export button not found, capturing current state');
+  }
+  
+  const apiResponse = await fetch(`${BACKEND_URL}/api/reports/export`, {
+    method: 'POST',
+    headers: {
+      'Authorization': `Bearer ${token}`,
+      'Content-Type': 'application/json'
+    },
+    body: JSON.stringify({ format: 'csv', report_type: 'tax' })
+  });
+  
+  let logContent = `Export API Response:\nStatus: ${apiResponse.status}\n`;
+  if (apiResponse.ok) {
+    const responseData = await apiResponse.json();
+    logContent += `Response: ${JSON.stringify(responseData, null, 2)}\n`;
+  } else {
+    logContent += `Error: ${await apiResponse.text()}\n`;
+  }
+  
+  writeFileSync(
+    join(EVIDENCE_DIR, 'journey8_reports_api.log'),
+    logContent
+  );
+  
+  await page.screenshot({
+    path: join(EVIDENCE_DIR, 'journey8_reports.png'),
+    fullPage: false
+  });
+  
+  console.log('✓ Journey 8 evidence captured');
+}
+
+async function captureJourney9(page, token) {
+  console.log('\n=== Journey 9: Proactive Notifications ===');
+  
+  let wsTrace = 'WebSocket Trace:\n';
+  wsTrace += `Timestamp: ${new Date().toISOString()}\n\n`;
+  
+  page.on('websocket', ws => {
+    wsTrace += `[WS Connected] ${ws.url()}\n`;
+    ws.on('framesent', frame => {
+      wsTrace += `[SENT] ${frame.payload}\n`;
+    });
+    ws.on('framereceived', frame => {
+      wsTrace += `[RECV] ${frame.payload}\n`;
+    });
+  });
+  
+  await page.goto(`${FRONTEND_URL}/dashboard`);
+  
+  try {
     await page.waitForSelector('#root:has(div[data-testid="dashboard"])', { timeout: 15000 });
     console.log('Dashboard testid found');
   } catch {
@@ -76,130 +177,6 @@
       console.log('Fallback: waiting 20s for page to fully load...');
       await page.waitForTimeout(20000);
     }
->>>>>>> 6b751c15
-  }
-  
-  const apiResponse = await fetch(`${BACKEND_URL}/api/portfolio/holdings`, {
-    headers: { 'Authorization': `Bearer ${token}` }
-  });
-  const apiData = await apiResponse.json();
-  writeFileSync(
-    join(EVIDENCE_DIR, 'journey7_portfolio_api.json'),
-    JSON.stringify(apiData, null, 2)
-  );
-  
-  await page.screenshot({
-    path: join(EVIDENCE_DIR, 'journey7_portfolio.png'),
-    fullPage: false
-  });
-  
-  console.log('✓ Journey 7 evidence captured');
-}
-
-async function captureJourney8(page, token) {
-  console.log('\n=== Journey 8: Reports/Tax/Exports ===');
-  
-  await page.goto(`${FRONTEND_URL}/reports`);
-  
-  try {
-<<<<<<< HEAD
-    await page.waitForSelector('#root:has(div[data-testid="reports"])', { timeout: 15000 });
-    console.log('Reports content loaded');
-  } catch (e) {
-    console.log('Reports testid not found, using timeout fallback');
-    await page.waitForTimeout(5000);
-=======
-    await page.waitForSelector('#root:has(div[data-testid="dashboard"])', { timeout: 15000 });
-    console.log('Dashboard testid found');
-  } catch {
-    console.log('Dashboard testid not found, waiting for React content to render...');
-    try {
-      await page.waitForSelector('#root:has(div:not([class*="loading"]))', { timeout: 20000 });
-      console.log('React content rendered');
-    } catch {
-      console.log('Fallback: waiting 20s for page to fully load...');
-      await page.waitForTimeout(20000);
-    }
->>>>>>> 6b751c15
-  }
-  
-  try {
-    const exportButton = page.locator('button:has-text("Export"), button:has-text("Generate")').first();
-    if (await exportButton.isVisible({ timeout: 5000 })) {
-      await exportButton.click();
-      await page.waitForTimeout(1000);
-    }
-  } catch (e) {
-    console.log('Export button not found, capturing current state');
-  }
-  
-  const apiResponse = await fetch(`${BACKEND_URL}/api/reports/export`, {
-    method: 'POST',
-    headers: {
-      'Authorization': `Bearer ${token}`,
-      'Content-Type': 'application/json'
-    },
-    body: JSON.stringify({ format: 'csv', report_type: 'tax' })
-  });
-  
-  let logContent = `Export API Response:\nStatus: ${apiResponse.status}\n`;
-  if (apiResponse.ok) {
-    const responseData = await apiResponse.json();
-    logContent += `Response: ${JSON.stringify(responseData, null, 2)}\n`;
-  } else {
-    logContent += `Error: ${await apiResponse.text()}\n`;
-  }
-  
-  writeFileSync(
-    join(EVIDENCE_DIR, 'journey8_reports_api.log'),
-    logContent
-  );
-  
-  await page.screenshot({
-    path: join(EVIDENCE_DIR, 'journey8_reports.png'),
-    fullPage: false
-  });
-  
-  console.log('✓ Journey 8 evidence captured');
-}
-
-async function captureJourney9(page, token) {
-  console.log('\n=== Journey 9: Proactive Notifications ===');
-  
-  let wsTrace = 'WebSocket Trace:\n';
-  wsTrace += `Timestamp: ${new Date().toISOString()}\n\n`;
-  
-  page.on('websocket', ws => {
-    wsTrace += `[WS Connected] ${ws.url()}\n`;
-    ws.on('framesent', frame => {
-      wsTrace += `[SENT] ${frame.payload}\n`;
-    });
-    ws.on('framereceived', frame => {
-      wsTrace += `[RECV] ${frame.payload}\n`;
-    });
-  });
-  
-  await page.goto(`${FRONTEND_URL}/dashboard`);
-  
-  try {
-    await page.waitForSelector('#root:has(div[data-testid="dashboard"])', { timeout: 15000 });
-<<<<<<< HEAD
-    console.log('Dashboard content loaded');
-  } catch (e) {
-    console.log('Dashboard testid not found, using timeout fallback');
-    await page.waitForTimeout(5000);
-=======
-    console.log('Dashboard testid found');
-  } catch {
-    console.log('Dashboard testid not found, waiting for React content to render...');
-    try {
-      await page.waitForSelector('#root:has(div:not([class*="loading"]))', { timeout: 20000 });
-      console.log('React content rendered');
-    } catch {
-      console.log('Fallback: waiting 20s for page to fully load...');
-      await page.waitForTimeout(20000);
-    }
->>>>>>> 6b751c15
   }
   
   try {
